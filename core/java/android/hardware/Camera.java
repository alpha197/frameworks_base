--- conflicted
+++ resolved
@@ -196,18 +196,12 @@
         /**
          * The callback that delivers the preview frames.
          *
-<<<<<<< HEAD
-         * @param data The contents of the preview frame in {@link
-         *             android.hardware.Camera.Parameters#getPreviewFormat()}
-         *             format. If {@link
-         *             android.hardware.Camera.Parameters#setPreviewFormat(int)}
-         *             is never called, the default will be the YCbCr_420_SP
-         *             (NV21) format.
-=======
          * @param data The contents of the preview frame in the format defined
          *  by {@link android.graphics.PixelFormat}, which can be queried 
          *  with {@link android.hardware.Camera.Parameters#getPreviewFormat()}.
->>>>>>> e0408aa1
+         *  If {@link android.hardware.Camera.Parameters#setPreviewFormat(int)}
+         *             is never called, the default will be the YCbCr_420_SP
+         *             (NV21) format.
          * @param camera The Camera service object.
          */
         void onPreviewFrame(byte[] data, Camera camera);
@@ -368,27 +362,17 @@
     };
 
     /**
-<<<<<<< HEAD
      * Starts auto-focus function and registers a callback function to run when
      * camera is focused. Only valid after startPreview() has been called. If
      * the camera does not support auto-focus, it is a no-op and {@link
      * AutoFocusCallback#onAutoFocus(boolean, Camera)} callback will be called
      * immediately.
-     *
-=======
-     * Starts auto-focus function and registers a callback function to
-     * run when camera is focused. Only valid after startPreview() has
-     * been called.
-     * <p>Devices that do not support auto-focus will trigger a "fake" 
-     * callback to the 
-     * {@link android.hardware.Camera.AutoFocusCallback}. 
-     * If your application should not be installed
+     * <p>If your application should not be installed
      * on devices without auto-focus, you must declare that your application 
      * uses auto-focus with the 
      * <a href="{@docRoot}guide/topics/manifest/uses-feature-element.html">&lt;uses-feature></a>
      * manifest element.</p>
      * 
->>>>>>> e0408aa1
      * @param cb the callback to run
      */
     public final void autoFocus(AutoFocusCallback cb)
@@ -919,23 +903,14 @@
         }
 
         /**
-<<<<<<< HEAD
-         * Sets the image format for preview pictures. If this is never called,
-         * the default will be the YCbCr_420_SP (NV21) format.
-         *
-         * @param pixel_format the desired preview picture format
-         *                     (<var>PixelFormat.YCbCr_420_SP (NV21)</var>,
-=======
          * Sets the image format for preview pictures. 
-         * <p>If the image format is not set with this method, then the
-         * preview format will default to 
+         * <p>If this is never called, the default format will be
          * {@link android.graphics.PixelFormat#YCbCr_420_SP}, which
          * uses the NV21 encoding format.</p>
          * 
          * @param pixel_format the desired preview picture format, defined
          *   by one of the {@link android.graphics.PixelFormat} constants.
          *   (E.g., <var>PixelFormat.YCbCr_420_SP</var> (default),
->>>>>>> e0408aa1
          *                      <var>PixelFormat.RGB_565</var>, or
          *                      <var>PixelFormat.JPEG</var>)
          * @see android.graphics.PixelFormat
@@ -951,18 +926,11 @@
         }
 
         /**
-<<<<<<< HEAD
          * Returns the image format for preview pictures got from
          * {@link PreviewCallback}.
-         *
-         * @return the PixelFormat int representing the preview picture format
-         * @see android.graphics.PixelFormat
-=======
-         * Returns the image format for preview pictures.
          * 
          * @return the {@link android.graphics.PixelFormat} int representing 
          *         the preview picture format.
->>>>>>> e0408aa1
          */
         public int getPreviewFormat() {
             return pixelFormatForCameraFormat(get(KEY_PREVIEW_FORMAT));
