/*
 * Copyright (C) 2009 The Android Open Source Project
 *
 * Licensed under the Apache License, Version 2.0 (the "License");
 * you may not use this file except in compliance with the License.
 * You may obtain a copy of the License at
 *
 *      http://www.apache.org/licenses/LICENSE-2.0
 *
 * Unless required by applicable law or agreed to in writing, software
 * distributed under the License is distributed on an "AS IS" BASIS,
 * WITHOUT WARRANTIES OR CONDITIONS OF ANY KIND, either express or implied.
 * See the License for the specific language governing permissions and
 * limitations under the License.
 */
package android.pim.vcard;

import android.accounts.Account;
import android.content.ContentProviderOperation;
import android.content.ContentResolver;
import android.content.OperationApplicationException;
import android.database.Cursor;
import android.os.RemoteException;
import android.provider.ContactsContract;
import android.provider.ContactsContract.Data;
import android.provider.ContactsContract.Groups;
import android.provider.ContactsContract.RawContacts;
import android.provider.ContactsContract.CommonDataKinds.Email;
import android.provider.ContactsContract.CommonDataKinds.Event;
import android.provider.ContactsContract.CommonDataKinds.GroupMembership;
import android.provider.ContactsContract.CommonDataKinds.Im;
import android.provider.ContactsContract.CommonDataKinds.Nickname;
import android.provider.ContactsContract.CommonDataKinds.Note;
import android.provider.ContactsContract.CommonDataKinds.Organization;
import android.provider.ContactsContract.CommonDataKinds.Phone;
import android.provider.ContactsContract.CommonDataKinds.Photo;
import android.provider.ContactsContract.CommonDataKinds.StructuredName;
import android.provider.ContactsContract.CommonDataKinds.StructuredPostal;
import android.provider.ContactsContract.CommonDataKinds.Website;
import android.telephony.PhoneNumberUtils;
import android.text.SpannableStringBuilder;
import android.text.TextUtils;
import android.util.Log;

import java.util.ArrayList;
import java.util.Arrays;
import java.util.Collection;
import java.util.HashMap;
import java.util.HashSet;
import java.util.List;
import java.util.Map;

/**
 * This class bridges between data structure of Contact app and VCard data.
 */
public class ContactStruct {
    private static final String LOG_TAG = "vcard.ContactStruct";

    // Key: the name shown in VCard. e.g. "X-AIM", "X-ICQ"
    // Value: the result of {@link Contacts.ContactMethods#encodePredefinedImProtocol}
    private static final Map<String, Integer> sImMap = new HashMap<String, Integer>();

    static {
        sImMap.put(Constants.PROPERTY_X_AIM, Im.PROTOCOL_AIM);
        sImMap.put(Constants.PROPERTY_X_MSN, Im.PROTOCOL_MSN);
        sImMap.put(Constants.PROPERTY_X_YAHOO, Im.PROTOCOL_YAHOO);
        sImMap.put(Constants.PROPERTY_X_ICQ, Im.PROTOCOL_ICQ);
        sImMap.put(Constants.PROPERTY_X_JABBER, Im.PROTOCOL_JABBER);
        sImMap.put(Constants.PROPERTY_X_SKYPE_USERNAME, Im.PROTOCOL_SKYPE);
        sImMap.put(Constants.PROPERTY_X_GOOGLE_TALK, Im.PROTOCOL_GOOGLE_TALK);
        sImMap.put(Constants.PROPERTY_X_GOOGLE_TALK_WITH_SPACE, Im.PROTOCOL_GOOGLE_TALK);
    }
    
    /**
     * @hide only for testing
     */
    static public class PhoneData {
        public final int type;
        public final String data;
        public final String label;
        // isPrimary is changable only when there's no appropriate one existing in
        // the original VCard.
        public boolean isPrimary;
        public PhoneData(int type, String data, String label, boolean isPrimary) {
            this.type = type;
            this.data = data;
            this.label = label;
            this.isPrimary = isPrimary;
        }
        
        @Override
        public boolean equals(Object obj) {
            if (!(obj instanceof PhoneData)) {
                return false;
            }
            PhoneData phoneData = (PhoneData)obj;
            return (type == phoneData.type && data.equals(phoneData.data) &&
                    label.equals(phoneData.label) && isPrimary == phoneData.isPrimary);
        }
        
        @Override
        public String toString() {
            return String.format("type: %d, data: %s, label: %s, isPrimary: %s",
                    type, data, label, isPrimary);
        }
    }

    /**
     * @hide only for testing
     */
    static public class EmailData {
        public final int type;
        public final String data;
        // Used only when TYPE is TYPE_CUSTOM.
        public final String label;
        // isPrimary is changable only when there's no appropriate one existing in
        // the original VCard.
        public boolean isPrimary;
        public EmailData(int type, String data, String label, boolean isPrimary) {
            this.type = type;
            this.data = data;
            this.label = label;
            this.isPrimary = isPrimary;
        }
        
        @Override
        public boolean equals(Object obj) {
            if (!(obj instanceof EmailData)) {
                return false;
            }
            EmailData emailData = (EmailData)obj;
            return (type == emailData.type && data.equals(emailData.data) &&
                    label.equals(emailData.label) && isPrimary == emailData.isPrimary);
        }
        
        @Override
        public String toString() {
            return String.format("type: %d, data: %s, label: %s, isPrimary: %s",
                    type, data, label, isPrimary);
        }
    }

    static public class PostalData {
        // Determined by vCard spec.
        // PO Box, Extended Addr, Street, Locality, Region, Postal Code, Country Name
        public static final int ADDR_MAX_DATA_SIZE = 7;
        private final String[] dataArray;
        public final String pobox;
        public final String extendedAddress;
        public final String street;
        public final String localty;
        public final String region;
        public final String postalCode;
        public final String country;

        public final int type;
        
        // Used only when type variable is TYPE_CUSTOM.
        public final String label;

        // isPrimary is changable only when there's no appropriate one existing in
        // the original VCard.
        public boolean isPrimary;
        public PostalData(int type, List<String> propValueList,
                String label, boolean isPrimary) {
            this.type = type;
            dataArray = new String[ADDR_MAX_DATA_SIZE];

            int size = propValueList.size();
            if (size > ADDR_MAX_DATA_SIZE) {
                size = ADDR_MAX_DATA_SIZE;
            }

            // adr-value    = 0*6(text-value ";") text-value
            //              ; PO Box, Extended Address, Street, Locality, Region, Postal
            //              ; Code, Country Name
            //
            // Use Iterator assuming List may be LinkedList, though actually it is
            // always ArrayList in the current implementation.
            int i = 0;
            for (String addressElement : propValueList) {
                dataArray[i] = addressElement;
                if (++i >= size) {
                    break;
                }
            }
            while (i < ADDR_MAX_DATA_SIZE) {
                dataArray[i++] = null;
            }

            this.pobox = dataArray[0];
            this.extendedAddress = dataArray[1];
            this.street = dataArray[2];
            this.localty = dataArray[3];
            this.region = dataArray[4];
            this.postalCode = dataArray[5];
            this.country = dataArray[6];
            
            this.label = label;
            this.isPrimary = isPrimary;
        }
        
        @Override
        public boolean equals(Object obj) {
            if (!(obj instanceof PostalData)) {
                return false;
            }
            PostalData postalData = (PostalData)obj;
            return (Arrays.equals(dataArray, postalData.dataArray) && 
                    (type == postalData.type &&
                            (type == StructuredPostal.TYPE_CUSTOM ?
                                    (label == postalData.label) : true)) &&
                    (isPrimary == postalData.isPrimary));
        }
        
        public String getFormattedAddress(int vcardType) {
            StringBuilder builder = new StringBuilder();
            boolean empty = true;
            if (VCardConfig.isJapaneseDevice(vcardType)) {
                // In Japan, the order is reversed.
                for (int i = ADDR_MAX_DATA_SIZE - 1; i >= 0; i--) {
                    String addressPart = dataArray[i];
                    if (!TextUtils.isEmpty(addressPart)) {
                        if (!empty) {
                            builder.append(' ');
                        }
                        builder.append(addressPart);
                        empty = false;
                    }
                }
            } else {
                for (int i = 0; i < ADDR_MAX_DATA_SIZE; i++) {
                    String addressPart = dataArray[i];
                    if (!TextUtils.isEmpty(addressPart)) {
                        if (!empty) {
                            builder.append(' ');
                        }
                        builder.append(addressPart);
                        empty = false;
                    }
                }
            }

            return builder.toString().trim();
        }
        
        @Override
        public String toString() {
            return String.format("type: %d, label: %s, isPrimary: %s",
                    type, label, isPrimary);
        }
    }
    
    /**
     * @hide only for testing.
     */
    static public class OrganizationData {
        public final int type;
        // non-final is Intended: we may change the values since this info is separated into
        // two parts in vCard: "ORG" + "TITLE".
        public String companyName;
        public String departmentName;
        public String titleName;
        // isPrimary is changable only when there's no appropriate one existing in
        // the original VCard.
        public boolean isPrimary;
        public OrganizationData(int type,
                String companyName,
                String departmentName,
                String titleName,
                boolean isPrimary) {
            this.type = type;
            this.companyName = companyName;
            this.departmentName = departmentName;
            this.titleName = titleName;
            this.isPrimary = isPrimary;
        }
        
        @Override
        public boolean equals(Object obj) {
            if (!(obj instanceof OrganizationData)) {
                return false;
            }
            OrganizationData organization = (OrganizationData)obj;
            return (type == organization.type &&
                    TextUtils.equals(companyName, organization.companyName) &&
                    TextUtils.equals(departmentName, organization.departmentName) &&
                    TextUtils.equals(titleName, organization.titleName) &&
                    isPrimary == organization.isPrimary);
        }

        @Override
        public String toString() {
            return String.format(
                    "type: %d, company: %s, department: %s, title: %s, isPrimary: %s",
                    type, companyName, departmentName, titleName, isPrimary);
        }
    }
    
    static public class ImData {
        public final int type;
        public final String data;
        public final String label;
        public final boolean isPrimary;
        
        // TODO: ContactsConstant#PROTOCOL, ContactsConstant#CUSTOM_PROTOCOL should be used?
        public ImData(int type, String data, String label, boolean isPrimary) {
            this.type = type;
            this.data = data;
            this.label = label;
            this.isPrimary = isPrimary;
        }
        
        @Override
        public boolean equals(Object obj) {
            if (!(obj instanceof ImData)) {
                return false;
            }
            ImData imData = (ImData)obj;
            return (type == imData.type && data.equals(imData.data) &&
                    label.equals(imData.label) && isPrimary == imData.isPrimary);
        }
        
        @Override
        public String toString() {
            return String.format("type: %d, data: %s, label: %s, isPrimary: %s",
                    type, data, label, isPrimary);
        }
    }
    
    /**
     * @hide only for testing.
     */
    static public class PhotoData {
        public static final String FORMAT_FLASH = "SWF";
        public final int type;
        public final String formatName;  // used when type is not defined in ContactsContract.
        public final byte[] photoBytes;
        public final boolean isPrimary;

        public PhotoData(int type, String formatName, byte[] photoBytes, boolean isPrimary) {
            this.type = type;
            this.formatName = formatName;
            this.photoBytes = photoBytes;
            this.isPrimary = isPrimary;
        }

        @Override
        public boolean equals(Object obj) {
            if (!(obj instanceof PhotoData)) {
                return false;
            }
            PhotoData photoData = (PhotoData)obj;
            return (type == photoData.type &&
                    (formatName == null ? (photoData.formatName == null) :
                            formatName.equals(photoData.formatName)) &&
                    (Arrays.equals(photoBytes, photoData.photoBytes)) &&
                    (isPrimary == photoData.isPrimary));
        }

        @Override
        public String toString() {
            return String.format("type: %d, format: %s: size: %d, isPrimary: %s",
                    type, formatName, photoBytes.length, isPrimary);
        }
    }
    
    static /* package */ class Property {
        private String mPropertyName;
        private Map<String, Collection<String>> mParameterMap =
            new HashMap<String, Collection<String>>();
        private List<String> mPropertyValueList = new ArrayList<String>();
        private byte[] mPropertyBytes;
        
        public Property() {
            clear();
        }
        
        public void setPropertyName(final String propertyName) {
            mPropertyName = propertyName;
        }
        
        public void addParameter(final String paramName, final String paramValue) {
            Collection<String> values;
            if (!mParameterMap.containsKey(paramName)) {
                if (paramName.equals("TYPE")) {
                    values = new HashSet<String>();
                } else {
                    values = new ArrayList<String>();
                }
                mParameterMap.put(paramName, values);
            } else {
                values = mParameterMap.get(paramName);
            }
            values.add(paramValue);
        }
        
        public void addToPropertyValueList(final String propertyValue) {
            mPropertyValueList.add(propertyValue);
        }
        
        public void setPropertyBytes(final byte[] propertyBytes) {
            mPropertyBytes = propertyBytes;
        }

        public final Collection<String> getParameters(String type) {
            return mParameterMap.get(type);
        }
        
        public final List<String> getPropertyValueList() {
            return mPropertyValueList;
        }
        
        public void clear() {
            mPropertyName = null;
            mParameterMap.clear();
            mPropertyValueList.clear();
        }
    }
    
    private String mFamilyName;
    private String mGivenName;
    private String mMiddleName;
    private String mPrefix;
    private String mSuffix;

    // Used only when no family nor given name is found.
    private String mFullName;
    
    private String mPhoneticFamilyName;
    private String mPhoneticGivenName;
    private String mPhoneticMiddleName;
    
    private String mPhoneticFullName;

    private List<String> mNickNameList;

    private String mDisplayName; 

    private String mBirthday;
    
    private List<String> mNoteList;
    private List<PhoneData> mPhoneList;
    private List<EmailData> mEmailList;
    private List<PostalData> mPostalList;
    private List<OrganizationData> mOrganizationList;
    private List<ImData> mImList;
    private List<PhotoData> mPhotoList;
    private List<String> mWebsiteList;
    
    private final int mVCardType;
    private final Account mAccount;

    public ContactStruct() {
        this(VCardConfig.VCARD_TYPE_V21_GENERIC);
    }

    public ContactStruct(int vcardType) {
        this(vcardType, null);
    }

    public ContactStruct(int vcardType, Account account) {
        mVCardType = vcardType;
        mAccount = account;
    }

    /**
     * @hide only for testing.
     */
    public ContactStruct(String givenName,
            String familyName,
            String middleName,
            String prefix,
            String suffix,
            String phoneticGivenName,
            String pheneticFamilyName,
            String phoneticMiddleName,
            List<String> nicknameList,
            List<byte[]> photoBytesList,
            List<String> noteList,
            List<PhoneData> phoneList, 
            List<EmailData> emailList,
            List<PostalData> postalList,
            List<OrganizationData> organizationList,
            List<ImData> imList,
            List<PhotoData> photoList,
            List<String> websiteList) {
        this(VCardConfig.VCARD_TYPE_DEFAULT);
        mGivenName = givenName;
        mFamilyName = familyName;
        mPrefix = prefix;
        mSuffix = suffix;
        mPhoneticGivenName = givenName;
        mPhoneticFamilyName = familyName;
        mPhoneticMiddleName = middleName;
        mNickNameList = nicknameList;
        mNoteList = noteList;
        mEmailList = emailList;
        mPostalList = postalList;
        mOrganizationList = organizationList;
        mImList = imList;
        mPhotoList = photoList;
        mWebsiteList = websiteList;
    }

    /**
     * Add a phone info to phoneList.
     * @param data phone number
     * @param type type col of content://contacts/phones
     * @param label lable col of content://contacts/phones
     */
    private void addPhone(int type, String data, String label, boolean isPrimary){
        if (mPhoneList == null) {
            mPhoneList = new ArrayList<PhoneData>();
        }
        StringBuilder builder = new StringBuilder();
        String trimed = data.trim();
        int length = trimed.length();
        for (int i = 0; i < length; i++) {
            char ch = trimed.charAt(i);
            if (('0' <= ch && ch <= '9') || (i == 0 && ch == '+')) {
                builder.append(ch);
            }
        }

        final String formattedPhoneNumber;
        {
            final String rawPhoneNumber = builder.toString();
            if (VCardConfig.isJapaneseDevice(mVCardType)) {
                // As of 2009-10-07, there's no formatNumber() which accepts
                // the second argument and returns String directly. 
                final SpannableStringBuilder tmpBuilder =
                    new SpannableStringBuilder(rawPhoneNumber);
                PhoneNumberUtils.formatNumber(tmpBuilder, PhoneNumberUtils.FORMAT_JAPAN);
                formattedPhoneNumber = tmpBuilder.toString();
            } else {
                // There's no information available on vCard side. Depend on the default
                // behavior, which may cause problem in the future when the additional format
                // rule is supported (e.g. PhoneNumberUtils.FORMAT_KLINGON)
                formattedPhoneNumber = PhoneNumberUtils.formatNumber(rawPhoneNumber);
            }
        }
        PhoneData phoneData = new PhoneData(type, formattedPhoneNumber, label, isPrimary);
        mPhoneList.add(phoneData);
    }

    private void addNickName(final String nickName) {
        if (mNickNameList == null) {
            mNickNameList = new ArrayList<String>();
        }
        mNickNameList.add(nickName);
    }
    
    private void addEmail(int type, String data, String label, boolean isPrimary){
        if (mEmailList == null) {
            mEmailList = new ArrayList<EmailData>();
        }
        mEmailList.add(new EmailData(type, data, label, isPrimary));
    }
    
    private void addPostal(int type, List<String> propValueList, String label, boolean isPrimary){
        if (mPostalList == null) {
            mPostalList = new ArrayList<PostalData>(0);
        }
        mPostalList.add(new PostalData(type, propValueList, label, isPrimary));
    }
    
    /**
     * Should be called via {@link #handleOrgValue(int, List, boolean)} or
     * {@link #handleTitleValue(String)}.
     */
    private void addNewOrganization(int type, final String companyName,
            final String departmentName,
            final String titleName, boolean isPrimary) {
        if (mOrganizationList == null) {
            mOrganizationList = new ArrayList<OrganizationData>();
        }
        mOrganizationList.add(new OrganizationData(type, companyName,
                departmentName, titleName, isPrimary));
    }

    private static final List<String> sEmptyList = new ArrayList<String>(0);
    
    /**
     * Set "ORG" related values to the appropriate data. If there's more than one
     * OrganizationData objects, this input data are attached to the last one which does not
     * have valid values (not including empty but only null). If there's no
     * OrganizationData object, a new OrganizationData is created, whose title is set to null.
     */
    private void handleOrgValue(final int type, List<String> orgList, boolean isPrimary) {
        if (orgList == null) {
            orgList = sEmptyList;
        }
        final String companyName;
        final String departmentName;
        final int size = orgList.size();
        switch (size) {
            case 0: {
                companyName = "";
                departmentName = null;
                break;
            }
            case 1: {
                companyName = orgList.get(0);
                departmentName = null;
                break;
            }
            default: {  // More than 1.
                companyName = orgList.get(0);
                // We're not sure which is the correct string for department.
                // In order to keep all the data, concatinate the rest of elements.
                StringBuilder builder = new StringBuilder();
                for (int i = 1; i < size; i++) {
                    if (i > 1) {
                        builder.append(' ');
                    }
                    builder.append(orgList.get(i));
                }
                departmentName = builder.toString();
            }
        }
        if (mOrganizationList == null) {
            // Create new first organization entry, with "null" title which may be
            // added via handleTitleValue().
            addNewOrganization(type, companyName, departmentName, null, isPrimary);
            return;
        }
        for (OrganizationData organizationData : mOrganizationList) {
            // Not use TextUtils.isEmpty() since ORG was set but the elements might be empty.
            // e.g. "ORG;PREF:;" -> Both companyName and departmentName become empty but not null.
            if (organizationData.companyName == null &&
                    organizationData.departmentName == null) {
                // Probably the "TITLE" property comes before the "ORG" property via
                // handleTitleLine().
                organizationData.companyName = companyName;
                organizationData.departmentName = departmentName;
                organizationData.isPrimary = isPrimary;
                return;
            }
        }
        // No OrganizatioData is available. Create another one, with "null" title, which may be
        // added via handleTitleValue().
        addNewOrganization(type, companyName, departmentName, null, isPrimary);
    }

    private final static int DEFAULT_ORGANIZATION_TYPE = Organization.TYPE_WORK;

    /**
     * Set "title" value to the appropriate data. If there's more than one
     * OrganizationData objects, this input is attached to the last one which does not
     * have valid title value (not including empty but only null). If there's no
     * OrganizationData object, a new OrganizationData is created, whose company name is
     * set to null.
     */
    private void handleTitleValue(final String title) {
        if (mOrganizationList == null) {
            // Create new first organization entry, with "null" other info, which may be
            // added via handleOrgValue().
            addNewOrganization(DEFAULT_ORGANIZATION_TYPE, null, null, title, false);
            return;
        }
        for (OrganizationData organizationData : mOrganizationList) {
            if (organizationData.titleName == null) {
                organizationData.titleName = title;
                return;
            }
        }
        // No Organization is available. Create another one, with "null" other info, which may be
        // added via handleOrgValue().
        addNewOrganization(DEFAULT_ORGANIZATION_TYPE, null, null, title, false);
    }

    private void addIm(int type, String data, String label, boolean isPrimary) {
        if (mImList == null) {
            mImList = new ArrayList<ImData>();
        }
        mImList.add(new ImData(type, data, label, isPrimary));
    }
    
    private void addNote(final String note) {
        if (mNoteList == null) {
            mNoteList = new ArrayList<String>(1);
        }
        mNoteList.add(note);
    }
    
    private void addPhotoBytes(String formatName, byte[] photoBytes, boolean isPrimary) {
        if (mPhotoList == null) {
            mPhotoList = new ArrayList<PhotoData>(1);
        }
<<<<<<< HEAD
        final PhotoData photoData = new PhotoData(0, null, photoBytes);
=======
        final PhotoData photoData = new PhotoData(0, null, photoBytes, isPrimary);
>>>>>>> 5c3e6879
        mPhotoList.add(photoData);
    }

    @SuppressWarnings("fallthrough")
    private void handleNProperty(List<String> elems) {
        // Family, Given, Middle, Prefix, Suffix. (1 - 5)
        int size;
        if (elems == null || (size = elems.size()) < 1) {
            return;
        }
        if (size > 5) {
            size = 5;
        }

        switch (size) {
        // fallthrough
        case 5:
            mSuffix = elems.get(4);
        case 4:
            mPrefix = elems.get(3);
        case 3:
            mMiddleName = elems.get(2);
        case 2:
            mGivenName = elems.get(1);
        default:
            mFamilyName = elems.get(0);
        }
    }
    
    /**
     * Some Japanese mobile phones use this field for phonetic name,
     *  since vCard 2.1 does not have "SORT-STRING" type.
     * Also, in some cases, the field has some ';'s in it.
     * Assume the ';' means the same meaning in N property
     */
    @SuppressWarnings("fallthrough")
    private void handlePhoneticNameFromSound(List<String> elems) {
        // Family, Given, Middle. (1-3)
        // This is not from specification but mere assumption. Some Japanese phones use this order.
        int size;
        if (elems == null || (size = elems.size()) < 1) {
            return;
        }
        if (size > 3) {
            size = 3;
        }

        switch (size) {
        // fallthrough
        case 3:
            mPhoneticMiddleName = elems.get(2);
        case 2:
            mPhoneticGivenName = elems.get(1);
        default:
            mPhoneticFamilyName = elems.get(0);
        }
    }

    public void addProperty(Property property) {
        String propName = property.mPropertyName;
        final Map<String, Collection<String>> paramMap = property.mParameterMap;
        final List<String> propValueList = property.mPropertyValueList;
        byte[] propBytes = property.mPropertyBytes;
        
        if (propValueList.size() == 0) {
            return;
        }
        final String propValue = listToString(propValueList).trim();
        
        if (propName.equals("VERSION")) {
            // vCard version. Ignore this.
        } else if (propName.equals("FN")) {
            mFullName = propValue;
        } else if (propName.equals("NAME") && mFullName == null) {
            // Only in vCard 3.0. Use this if FN, which must exist in vCard 3.0 but may not
            // actually exist in the real vCard data, does not exist.
            mFullName = propValue;
        } else if (propName.equals("N")) {
            handleNProperty(propValueList);
        } else if (propName.equals("SORT-STRING")) {
            mPhoneticFullName = propValue;
        } else if (propName.equals("NICKNAME") || propName.equals("X-NICKNAME")) {
            addNickName(propValue);
        } else if (propName.equals("SOUND")) {
            Collection<String> typeCollection = paramMap.get(Constants.ATTR_TYPE);
            if (typeCollection != null && typeCollection.contains(Constants.ATTR_TYPE_X_IRMC_N)) {
                // As of 2009-10-08, Parser side does not split a property value into separated
                // values using ';' (in other words, propValueList.size() == 1),
                // which is correct behavior from the view of vCard 2.1.
                // But we want it to be separated, so do the separation here.
                final List<String> phoneticNameList =
                    VCardUtils.constructListFromValue(propValue,    
                            VCardConfig.isV30(mVCardType));
                handlePhoneticNameFromSound(phoneticNameList);
            } else {
                // Ignore this field since Android cannot understand what it is.
            }
        } else if (propName.equals("ADR")) {
            boolean valuesAreAllEmpty = true;
            for (String value : propValueList) {
                if (value.length() > 0) {
                    valuesAreAllEmpty = false;
                    break;
                }
            }
            if (valuesAreAllEmpty) {
                return;
            }

            int type = -1;
            String label = "";
            boolean isPrimary = false;
            Collection<String> typeCollection = paramMap.get(Constants.ATTR_TYPE);
            if (typeCollection != null) {
                for (String typeString : typeCollection) {
                    typeString = typeString.toUpperCase();
                    if (typeString.equals(Constants.ATTR_TYPE_PREF)) {
                        isPrimary = true;
                    } else if (typeString.equals(Constants.ATTR_TYPE_HOME)) {
                        type = StructuredPostal.TYPE_HOME;
                        label = "";
                    } else if (typeString.equals(Constants.ATTR_TYPE_WORK) || 
                            typeString.equalsIgnoreCase("COMPANY")) {
                        // "COMPANY" seems emitted by Windows Mobile, which is not
                        // specifically supported by vCard 2.1. We assume this is same
                        // as "WORK".
                        type = StructuredPostal.TYPE_WORK;
                        label = "";
                    } else if (typeString.equals("PARCEL") || 
                            typeString.equals("DOM") ||
                            typeString.equals("INTL")) {
                        // We do not have any appropriate way to store this information.
                    } else {
                        if (typeString.startsWith("X-") && type < 0) {
                            typeString = typeString.substring(2);
                        }
                        // vCard 3.0 allows iana-token. Also some vCard 2.1 exporters
                        // emit non-standard types. We do not handle their values now.
                        type = StructuredPostal.TYPE_CUSTOM;
                        label = typeString;
                    }
                }
            }
            // We use "HOME" as default
            if (type < 0) {
                type = StructuredPostal.TYPE_HOME;
            }

            addPostal(type, propValueList, label, isPrimary);
        } else if (propName.equals("EMAIL")) {
            int type = -1;
            String label = null;
            boolean isPrimary = false;
            Collection<String> typeCollection = paramMap.get(Constants.ATTR_TYPE);
            if (typeCollection != null) {
                for (String typeString : typeCollection) {
                    typeString = typeString.toUpperCase();
                    if (typeString.equals(Constants.ATTR_TYPE_PREF)) {
                        isPrimary = true;
                    } else if (typeString.equals(Constants.ATTR_TYPE_HOME)) {
                        type = Email.TYPE_HOME;
                    } else if (typeString.equals(Constants.ATTR_TYPE_WORK)) {
                        type = Email.TYPE_WORK;
                    } else if (typeString.equals(Constants.ATTR_TYPE_CELL)) {
                        type = Email.TYPE_MOBILE;
                    } else {
                        if (typeString.startsWith("X-") && type < 0) {
                            typeString = typeString.substring(2);
                        }
                        // vCard 3.0 allows iana-token.
                        // We may have INTERNET (specified in vCard spec),
                        // SCHOOL, etc.
                        type = Email.TYPE_CUSTOM;
                        label = typeString;
                    }
                }
            }
            if (type < 0) {
                type = Email.TYPE_OTHER;
            }
            addEmail(type, propValue, label, isPrimary);
        } else if (propName.equals("ORG")) {
            // vCard specification does not specify other types.
            final int type = Organization.TYPE_WORK;
            boolean isPrimary = false;
            Collection<String> typeCollection = paramMap.get(Constants.ATTR_TYPE);
            if (typeCollection != null) {
                for (String typeString : typeCollection) {
                    if (typeString.equals(Constants.ATTR_TYPE_PREF)) {
                        isPrimary = true;
                    }
                }
            }
            handleOrgValue(type, propValueList, isPrimary);
        } else if (propName.equals("TITLE")) {
            handleTitleValue(propValue);
        } else if (propName.equals("ROLE")) {
            // This conflicts with TITLE. Ignore for now...
            // handleTitleValue(propValue);
        } else if (propName.equals("PHOTO") || propName.equals("LOGO")) {
            Collection<String> paramMapValue = paramMap.get("VALUE");
            if (paramMapValue != null && paramMapValue.contains("URL")) {
                // Currently we do not have appropriate example for testing this case.
            } else {
                final Collection<String> typeCollection = paramMap.get("TYPE");
                String formatName = null;
                boolean isPrimary = false;
                if (typeCollection != null) {
                    for (String typeValue : typeCollection) {
                        if (Constants.ATTR_TYPE_PREF.equals(typeValue)) {
                            isPrimary = true;
                        } else if (formatName == null){
                            formatName = typeValue;
                        }
                    }
                }
                addPhotoBytes(formatName, propBytes, isPrimary);
            }
        } else if (propName.equals("TEL")) {
            final Collection<String> typeCollection = paramMap.get(Constants.ATTR_TYPE);
            final Object typeObject = VCardUtils.getPhoneTypeFromStrings(typeCollection);
            final int type;
            final String label;
            if (typeObject instanceof Integer) {
                type = (Integer)typeObject;
                label = null;
            } else {
                type = Phone.TYPE_CUSTOM;
                label = typeObject.toString();
            }
            
            final boolean isPrimary;
            if (typeCollection != null && typeCollection.contains(Constants.ATTR_TYPE_PREF)) {
                isPrimary = true;
            } else {
                isPrimary = false;
            }
            addPhone(type, propValue, label, isPrimary);
        } else if (propName.equals(Constants.PROPERTY_X_SKYPE_PSTNNUMBER)) {
            // The phone number available via Skype.
            Collection<String> typeCollection = paramMap.get(Constants.ATTR_TYPE);
            // XXX: should use TYPE_CUSTOM + the label "Skype"? (which may need localization)
            int type = Phone.TYPE_OTHER;
            final String label = null;
            final boolean isPrimary;
            if (typeCollection != null && typeCollection.contains(Constants.ATTR_TYPE_PREF)) {
                isPrimary = true;
            } else {
                isPrimary = false;
            }
            addPhone(type, propValue, label, isPrimary);
        } else if (sImMap.containsKey(propName)){
            int type = sImMap.get(propName);
            boolean isPrimary = false;
            final Collection<String> typeCollection = paramMap.get(Constants.ATTR_TYPE);
            if (typeCollection != null) {
                for (String typeString : typeCollection) {
                    if (typeString.equals(Constants.ATTR_TYPE_PREF)) {
                        isPrimary = true;
                    } else if (typeString.equalsIgnoreCase(Constants.ATTR_TYPE_HOME)) {
                        type = Phone.TYPE_HOME;
                    } else if (typeString.equalsIgnoreCase(Constants.ATTR_TYPE_WORK)) {
                        type = Phone.TYPE_WORK;
                    }
                }
            }
            if (type < 0) {
                type = Phone.TYPE_HOME;
            }
            addIm(type, propValue, null, isPrimary);
        } else if (propName.equals("NOTE")) {
            addNote(propValue);
        } else if (propName.equals("URL")) {
            if (mWebsiteList == null) {
                mWebsiteList = new ArrayList<String>(1);
            }
            mWebsiteList.add(propValue);
        } else if (propName.equals("X-PHONETIC-FIRST-NAME")) {
            mPhoneticGivenName = propValue;
        } else if (propName.equals("X-PHONETIC-MIDDLE-NAME")) {
            mPhoneticMiddleName = propValue;
        } else if (propName.equals("X-PHONETIC-LAST-NAME")) {
            mPhoneticFamilyName = propValue;
        } else if (propName.equals("BDAY")) {
            mBirthday = propValue;
        /*} else if (propName.equals("REV")) {                
            // Revision of this VCard entry. I think we can ignore this.
        } else if (propName.equals("UID")) {
        } else if (propName.equals("KEY")) {
            // Type is X509 or PGP? I don't know how to handle this...
        } else if (propName.equals("MAILER")) {
        } else if (propName.equals("TZ")) {
        } else if (propName.equals("GEO")) {
        } else if (propName.equals("CLASS")) {
            // vCard 3.0 only.
            // e.g. CLASS:CONFIDENTIAL
        } else if (propName.equals("PROFILE")) {
            // VCard 3.0 only. Must be "VCARD". I think we can ignore this.
        } else if (propName.equals("CATEGORIES")) {
            // VCard 3.0 only.
            // e.g. CATEGORIES:INTERNET,IETF,INDUSTRY,INFORMATION TECHNOLOGY
        } else if (propName.equals("SOURCE")) {
            // VCard 3.0 only.
        } else if (propName.equals("PRODID")) {
            // VCard 3.0 only.
            // To specify the identifier for the product that created
            // the vCard object.*/
        } else {
            // Unknown X- words and IANA token.
        }
    }

    /**
     * Construct the display name. The constructed data must not be null.
     */
    private void constructDisplayName() {
        // FullName (created via "FN" or "NAME" field) is prefered.
        if (!TextUtils.isEmpty(mFullName)) {
            mDisplayName = mFullName;
        } else if (!(TextUtils.isEmpty(mFamilyName) && TextUtils.isEmpty(mGivenName))) {
            StringBuilder builder = new StringBuilder();
            List<String> nameList;
            switch (VCardConfig.getNameOrderType(mVCardType)) {
            case VCardConfig.NAME_ORDER_JAPANESE:
                if (VCardUtils.containsOnlyPrintableAscii(mFamilyName) &&
                        VCardUtils.containsOnlyPrintableAscii(mGivenName)) {
                    nameList = Arrays.asList(mPrefix, mGivenName, mMiddleName, mFamilyName, mSuffix);
                } else {
                    nameList = Arrays.asList(mPrefix, mFamilyName, mMiddleName, mGivenName, mSuffix);
                }
                break;
            case VCardConfig.NAME_ORDER_EUROPE:
                nameList = Arrays.asList(mPrefix, mMiddleName, mGivenName, mFamilyName, mSuffix);
                break;
            default:
                nameList = Arrays.asList(mPrefix, mGivenName, mMiddleName, mFamilyName, mSuffix);
                break;
            }
            boolean first = true;
            for (String namePart : nameList) {
                if (!TextUtils.isEmpty(namePart)) {
                    if (first) {
                        first = false;
                    } else {
                        builder.append(' ');
                    }
                    builder.append(namePart);
                }
            }
            mDisplayName = builder.toString();
        } else if (!(TextUtils.isEmpty(mPhoneticFamilyName) &&
                TextUtils.isEmpty(mPhoneticGivenName))) {
            mDisplayName = VCardUtils.constructNameFromElements(mVCardType,
                    mPhoneticFamilyName, mPhoneticMiddleName, mPhoneticGivenName);
        } else if (mEmailList != null && mEmailList.size() > 0) {
            mDisplayName = mEmailList.get(0).data;
        } else if (mPhoneList != null && mPhoneList.size() > 0) {
            mDisplayName = mPhoneList.get(0).data;
        } else if (mPostalList != null && mPostalList.size() > 0) {
            mDisplayName = mPostalList.get(0).getFormattedAddress(mVCardType);
        }

        if (mDisplayName == null) {
            mDisplayName = "";
        }
    }
    
    /**
     * Consolidate several fielsds (like mName) using name candidates, 
     */
    public void consolidateFields() {
        constructDisplayName();

        if (mPhoneticFullName != null) {
            mPhoneticFullName = mPhoneticFullName.trim();
        }
    }
    
    // From GoogleSource.java in Contacts app.
    private static final String ACCOUNT_TYPE_GOOGLE = "com.google";
    private static final String GOOGLE_MY_CONTACTS_GROUP = "System Group: My Contacts";

    public void pushIntoContentResolver(ContentResolver resolver) {
        ArrayList<ContentProviderOperation> operationList =
            new ArrayList<ContentProviderOperation>();  
        ContentProviderOperation.Builder builder =
            ContentProviderOperation.newInsert(RawContacts.CONTENT_URI);
        String myGroupsId = null;
        if (mAccount != null) {
            builder.withValue(RawContacts.ACCOUNT_NAME, mAccount.name);
            builder.withValue(RawContacts.ACCOUNT_TYPE, mAccount.type);

            // Assume that caller side creates this group if it does not exist.
            // TODO: refactor this code along with the change in GoogleSource.java
            if (ACCOUNT_TYPE_GOOGLE.equals(mAccount.type)) {
                final Cursor cursor = resolver.query(Groups.CONTENT_URI, new String[] {
                        Groups.SOURCE_ID },
                        Groups.TITLE + "=?", new String[] {
                        GOOGLE_MY_CONTACTS_GROUP }, null);
                try {
                    if (cursor != null && cursor.moveToFirst()) {
                        myGroupsId = cursor.getString(0);
                    }
                } finally {
                    if (cursor != null) {
                        cursor.close();
                    }
                }
            }
        } else {
            builder.withValue(RawContacts.ACCOUNT_NAME, null);
            builder.withValue(RawContacts.ACCOUNT_TYPE, null);
        }
        operationList.add(builder.build());

        {
            builder = ContentProviderOperation.newInsert(Data.CONTENT_URI);
            builder.withValueBackReference(StructuredName.RAW_CONTACT_ID, 0);
            builder.withValue(Data.MIMETYPE, StructuredName.CONTENT_ITEM_TYPE);

            builder.withValue(StructuredName.GIVEN_NAME, mGivenName);
            builder.withValue(StructuredName.FAMILY_NAME, mFamilyName);
            builder.withValue(StructuredName.MIDDLE_NAME, mMiddleName);
            builder.withValue(StructuredName.PREFIX, mPrefix);
            builder.withValue(StructuredName.SUFFIX, mSuffix);

            builder.withValue(StructuredName.PHONETIC_GIVEN_NAME, mPhoneticGivenName);
            builder.withValue(StructuredName.PHONETIC_FAMILY_NAME, mPhoneticFamilyName);
            builder.withValue(StructuredName.PHONETIC_MIDDLE_NAME, mPhoneticMiddleName);

            builder.withValue(StructuredName.DISPLAY_NAME, getDisplayName());
            operationList.add(builder.build());
        }

        if (mNickNameList != null && mNickNameList.size() > 0) {
            for (String nickName : mNickNameList) {
                builder = ContentProviderOperation.newInsert(Data.CONTENT_URI);
                builder.withValueBackReference(Nickname.RAW_CONTACT_ID, 0);
                builder.withValue(Data.MIMETYPE, Nickname.CONTENT_ITEM_TYPE);
                builder.withValue(Nickname.TYPE, Nickname.TYPE_DEFAULT);
                builder.withValue(Nickname.NAME, nickName);
                operationList.add(builder.build());
            }
        }

        if (mPhoneList != null) {
            for (PhoneData phoneData : mPhoneList) {
                builder = ContentProviderOperation.newInsert(Data.CONTENT_URI);
                builder.withValueBackReference(Phone.RAW_CONTACT_ID, 0);
                builder.withValue(Data.MIMETYPE, Phone.CONTENT_ITEM_TYPE);

                builder.withValue(Phone.TYPE, phoneData.type);
                if (phoneData.type == Phone.TYPE_CUSTOM) {
                    builder.withValue(Phone.LABEL, phoneData.label);
                }
                builder.withValue(Phone.NUMBER, phoneData.data);
                if (phoneData.isPrimary) {
                    builder.withValue(Phone.IS_PRIMARY, 1);
                }
                operationList.add(builder.build());
            }
        }

        if (mOrganizationList != null) {
            for (OrganizationData organizationData : mOrganizationList) {
                builder = ContentProviderOperation.newInsert(Data.CONTENT_URI);
                builder.withValueBackReference(Organization.RAW_CONTACT_ID, 0);
                builder.withValue(Data.MIMETYPE, Organization.CONTENT_ITEM_TYPE);
                builder.withValue(Organization.TYPE, organizationData.type);
                if (organizationData.companyName != null) {
                    builder.withValue(Organization.COMPANY, organizationData.companyName);
                }
                if (organizationData.departmentName != null) {
                    builder.withValue(Organization.DEPARTMENT, organizationData.departmentName);
                }
                if (organizationData.titleName != null) {
                    builder.withValue(Organization.TITLE, organizationData.titleName);
                }
                if (organizationData.isPrimary) {
                    builder.withValue(Organization.IS_PRIMARY, 1);
                }
                operationList.add(builder.build());
            }
        }

        if (mEmailList != null) {
            for (EmailData emailData : mEmailList) {
                builder = ContentProviderOperation.newInsert(Data.CONTENT_URI);
                builder.withValueBackReference(Email.RAW_CONTACT_ID, 0);
                builder.withValue(Data.MIMETYPE, Email.CONTENT_ITEM_TYPE);

                builder.withValue(Email.TYPE, emailData.type);
                if (emailData.type == Email.TYPE_CUSTOM) {
                    builder.withValue(Email.LABEL, emailData.label);
                }
                builder.withValue(Email.DATA, emailData.data);
                if (emailData.isPrimary) {
                    builder.withValue(Data.IS_PRIMARY, 1);
                }
                operationList.add(builder.build());
            }
        }
        
        if (mPostalList != null) {
            for (PostalData postalData : mPostalList) {
                builder = ContentProviderOperation.newInsert(Data.CONTENT_URI);
                VCardUtils.insertStructuredPostalDataUsingContactsStruct(
                        mVCardType, builder, postalData);
                operationList.add(builder.build());
            }
        }
        
        if (mImList != null) {
            for (ImData imData : mImList) {
                builder = ContentProviderOperation.newInsert(Data.CONTENT_URI);
                builder.withValueBackReference(Im.RAW_CONTACT_ID, 0);
                builder.withValue(Data.MIMETYPE, Im.CONTENT_ITEM_TYPE);
                builder.withValue(Im.TYPE, imData.type);
                if (imData.type == Im.TYPE_CUSTOM) {
                    builder.withValue(Im.LABEL, imData.label);
                }
                builder.withValue(Im.DATA, imData.data);
                if (imData.isPrimary) {
                    builder.withValue(Data.IS_PRIMARY, 1);
                }
            }
        }
        
        if (mNoteList != null) {
            for (String note : mNoteList) {
                builder = ContentProviderOperation.newInsert(Data.CONTENT_URI);
                builder.withValueBackReference(Note.RAW_CONTACT_ID, 0);
                builder.withValue(Data.MIMETYPE, Note.CONTENT_ITEM_TYPE);
                builder.withValue(Note.NOTE, note);
                operationList.add(builder.build());
            }
        }

        if (mPhotoList != null) {
            for (PhotoData photoData : mPhotoList) {
                builder = ContentProviderOperation.newInsert(Data.CONTENT_URI);
                builder.withValueBackReference(Photo.RAW_CONTACT_ID, 0);
                builder.withValue(Data.MIMETYPE, Photo.CONTENT_ITEM_TYPE);
                builder.withValue(Photo.PHOTO, photoData.photoBytes);
                if (photoData.isPrimary) {
                    builder.withValue(Photo.IS_PRIMARY, 1);
                }
                operationList.add(builder.build());
            }
        }

        if (mWebsiteList != null) {
            for (String website : mWebsiteList) {
                builder = ContentProviderOperation.newInsert(Data.CONTENT_URI);
                builder.withValueBackReference(Website.RAW_CONTACT_ID, 0);
                builder.withValue(Data.MIMETYPE, Website.CONTENT_ITEM_TYPE);
                builder.withValue(Website.URL, website);
                // There's no information about the type of URL in vCard.
                // We use TYPE_HOMEPAGE for safety. 
                builder.withValue(Website.TYPE, Website.TYPE_HOMEPAGE);
                operationList.add(builder.build());
            }
        }

        if (!TextUtils.isEmpty(mBirthday)) {
            builder = ContentProviderOperation.newInsert(Data.CONTENT_URI);
            builder.withValueBackReference(Event.RAW_CONTACT_ID, 0);
            builder.withValue(Data.MIMETYPE, Event.CONTENT_ITEM_TYPE);
            builder.withValue(Event.START_DATE, mBirthday);
            builder.withValue(Event.TYPE, Event.TYPE_BIRTHDAY);
            operationList.add(builder.build());
        }

        if (myGroupsId != null) {
            builder = ContentProviderOperation.newInsert(Data.CONTENT_URI);
            builder.withValueBackReference(GroupMembership.RAW_CONTACT_ID, 0);
            builder.withValue(Data.MIMETYPE, GroupMembership.CONTENT_ITEM_TYPE);
            builder.withValue(GroupMembership.GROUP_SOURCE_ID, myGroupsId);
            operationList.add(builder.build());
        }

        try {
            resolver.applyBatch(ContactsContract.AUTHORITY, operationList);
        } catch (RemoteException e) {
            Log.e(LOG_TAG, String.format("%s: %s", e.toString(), e.getMessage()));
        } catch (OperationApplicationException e) {
            Log.e(LOG_TAG, String.format("%s: %s", e.toString(), e.getMessage()));
        }
    }

    public boolean isIgnorable() {
        return getDisplayName().length() == 0;
    }
    
    private String listToString(List<String> list){
        final int size = list.size();
        if (size > 1) {
            StringBuilder builder = new StringBuilder();
            int i = 0;
            for (String type : list) {
                builder.append(type);
                if (i < size - 1) {
                    builder.append(";");
                }
            }
            return builder.toString();
        } else if (size == 1) {
            return list.get(0);
        } else {
            return "";
        }
    }

    // All getter methods should be used carefully, since they may change
    // in the future as of 2009-10-05, on which I cannot be sure this structure
    // is completely consolidated.
    //
    // Also note that these getter methods should be used only after
    // all properties being pushed into this object. If not, incorrect
    // value will "be stored in the local cache and" be returned to you.

    public String getFamilyName() {
        return mFamilyName;
    }

    public String getGivenName() {
        return mGivenName;
    }

    public String getMiddleName() {
        return mMiddleName;
    }

    public String getPrefix() {
        return mPrefix;
    }

    public String getSuffix() {
        return mSuffix;
    }

    public String getFullName() {
        return mFullName;
    }

    public String getPhoneticFamilyName() {
        return mPhoneticFamilyName;
    }

    public String getPhoneticGivenName() {
        return mPhoneticGivenName;
    }

    public String getPhoneticMiddleName() {
        return mPhoneticMiddleName;
    }

    public String getPhoneticFullName() {
        return mPhoneticFullName;
    }

    public final List<String> getNickNameList() {
        return mNickNameList;
    }

    public String getBirthday() {
        return mBirthday;
    }

    public final List<String> getNotes() {
        return mNoteList;
    }

    public final List<PhoneData> getPhoneList() {
        return mPhoneList;
    }

    public final List<EmailData> getEmailList() {
        return mEmailList;
    }

    public final List<PostalData> getPostalList() {
        return mPostalList;
    }

    public final List<OrganizationData> getOrganizationList() {
        return mOrganizationList;
    }

    public final List<ImData> getImList() {
        return mImList;
    }

    public final List<PhotoData> getPhotoList() {
        return mPhotoList;
    }

    public final List<String> getWebsiteList() {
        return mWebsiteList;
    }

    public String getDisplayName() {
        if (mDisplayName == null) {
            constructDisplayName();
        }
        return mDisplayName;
    }
}<|MERGE_RESOLUTION|>--- conflicted
+++ resolved
@@ -688,11 +688,7 @@
         if (mPhotoList == null) {
             mPhotoList = new ArrayList<PhotoData>(1);
         }
-<<<<<<< HEAD
-        final PhotoData photoData = new PhotoData(0, null, photoBytes);
-=======
         final PhotoData photoData = new PhotoData(0, null, photoBytes, isPrimary);
->>>>>>> 5c3e6879
         mPhotoList.add(photoData);
     }
 
