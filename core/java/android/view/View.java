--- conflicted
+++ resolved
@@ -1613,35 +1613,21 @@
     private static final int AWAKEN_SCROLL_BARS_ON_ATTACH = 0x08000000;
 
     /**
-<<<<<<< HEAD
+     * Indicates that this view has a visible/touchable overlay.
+     * @hide
+     */
+    static final int HAS_OVERLAY = 0x10000000;
+
+    /**
      * Indicates that pivotX or pivotY were explicitly set and we should not assume the center
      * for transform operations
-=======
-     * Indicates that this view has a visible/touchable overlay.
+     *
      * @hide
      */
-    static final int HAS_OVERLAY = 0x10000000;
-
-    /**
-     * Always allow a user to overscroll this view, provided it is a
-     * view that can scroll.
-     *
-     * @see #getOverscrollMode()
-     * @see #setOverscrollMode(int)
-     */
-    public static final int OVERSCROLL_ALWAYS = 0;
-
-    /**
-     * Allow a user to overscroll this view only if the content is large
-     * enough to meaningfully scroll, provided it is a view that can scroll.
->>>>>>> b39470b5
-     *
-     * @hide
-     */
-    private static final int PIVOT_EXPLICITLY_SET = 0x10000000;
+    private static final int PIVOT_EXPLICITLY_SET = 0x20000000;
 
     /** {@hide} */
-    static final int ACTIVATED                    = 0x20000000;
+    static final int ACTIVATED                    = 0x40000000;
 
     /**
      * The parent this view is attached to.
