--- conflicted
+++ resolved
@@ -7702,13 +7702,12 @@
         nativeUpdateCachedTextfield(updatedText, mTextGeneration);
     }
 
-<<<<<<< HEAD
     /*package*/ void autoFillForm(int autoFillQueryId) {
         mWebViewCore.sendMessage(EventHub.AUTOFILL_FORM, autoFillQueryId, /* unused */0);
-=======
+    }
+
     /* package */ ViewManager getViewManager() {
         return mViewManager;
->>>>>>> d2607118
     }
 
     private native int nativeCacheHitFramePointer();
