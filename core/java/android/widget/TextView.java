--- conflicted
+++ resolved
@@ -6837,8 +6837,8 @@
             return superResult;
         }
 
-<<<<<<< HEAD
-        if ((mMovement != null || onCheckIsTextEditor()) && mText instanceof Spannable && mLayout != null) {
+        if ((mMovement != null || onCheckIsTextEditor()) && isEnabled()
+                && mText instanceof Spannable && mLayout != null) {
             if (mInsertionPointCursorController != null) {
                 mInsertionPointCursorController.onTouchEvent(event);
             }
@@ -6846,11 +6846,6 @@
                 mSelectionModifierCursorController.onTouchEvent(event);
             }
 
-=======
-        if ((mMovement != null || onCheckIsTextEditor()) && isEnabled()
-                && mText instanceof Spannable && mLayout != null) {
-            
->>>>>>> 5d919b43
             boolean handled = false;
 
             // Save previous selection, in case this event is used to show the IME.
