/*
 * Copyright (C) 2010 The Android Open Source Project
 *
 * Licensed under the Apache License, Version 2.0 (the "License");
 * you may not use this file except in compliance with the License.
 * You may obtain a copy of the License at
 *
 *      http://www.apache.org/licenses/LICENSE-2.0
 *
 * Unless required by applicable law or agreed to in writing, software
 * distributed under the License is distributed on an "AS IS" BASIS,
 * WITHOUT WARRANTIES OR CONDITIONS OF ANY KIND, either express or implied.
 * See the License for the specific language governing permissions and
 * limitations under the License.
 */

#include <utils/String8.h>
#include <binder/IServiceManager.h>
#include <drm/DrmManagerClient.h>

#include "DrmManagerClientImpl.h"

using namespace android;

DrmManagerClient::DrmManagerClient():
        mUniqueId(0), mDrmManagerClientImpl(NULL) {
    mDrmManagerClientImpl = DrmManagerClientImpl::create(&mUniqueId);
    mDrmManagerClientImpl->addClient(mUniqueId);
}

DrmManagerClient::~DrmManagerClient() {
    DrmManagerClientImpl::remove(mUniqueId);
    mDrmManagerClientImpl->removeClient(mUniqueId);
    mDrmManagerClientImpl->setOnInfoListener(mUniqueId, NULL);
    delete mDrmManagerClientImpl; mDrmManagerClientImpl = NULL;
}

status_t DrmManagerClient::setOnInfoListener(
                    const sp<DrmManagerClient::OnInfoListener>& infoListener) {
    return mDrmManagerClientImpl->setOnInfoListener(mUniqueId, infoListener);
}

DrmConstraints* DrmManagerClient::getConstraints(const String8* path, const int action) {
    return mDrmManagerClientImpl->getConstraints(mUniqueId, path, action);
}

DrmMetadata* DrmManagerClient::getMetadata(const String8* path) {
    return mDrmManagerClientImpl->getMetadata(mUniqueId, path);
}

bool DrmManagerClient::canHandle(const String8& path, const String8& mimeType) {
    return mDrmManagerClientImpl->canHandle(mUniqueId, path, mimeType);
}

DrmInfoStatus* DrmManagerClient::processDrmInfo(const DrmInfo* drmInfo) {
    return mDrmManagerClientImpl->processDrmInfo(mUniqueId, drmInfo);
}

DrmInfo* DrmManagerClient::acquireDrmInfo(const DrmInfoRequest* drmInfoRequest) {
    return mDrmManagerClientImpl->acquireDrmInfo(mUniqueId, drmInfoRequest);
}

status_t DrmManagerClient::saveRights(
        const DrmRights& drmRights, const String8& rightsPath, const String8& contentPath) {
    return mDrmManagerClientImpl->saveRights(mUniqueId, drmRights, rightsPath, contentPath);
}

String8 DrmManagerClient::getOriginalMimeType(const String8& path) {
    return mDrmManagerClientImpl->getOriginalMimeType(mUniqueId, path);
}

int DrmManagerClient::getDrmObjectType(const String8& path, const String8& mimeType) {
    return mDrmManagerClientImpl->getDrmObjectType( mUniqueId, path, mimeType);
}

int DrmManagerClient::checkRightsStatus(const String8& path, int action) {
    return mDrmManagerClientImpl->checkRightsStatus(mUniqueId, path, action);
}

<<<<<<< HEAD
status_t DrmManagerClient::consumeRights(
            sp<DecryptHandle> &decryptHandle, int action, bool reserve) {
    Mutex::Autolock _l(mDecryptLock);
=======
status_t DrmManagerClient::consumeRights(DecryptHandle* decryptHandle, int action, bool reserve) {
>>>>>>> c761a80d
    return mDrmManagerClientImpl->consumeRights(mUniqueId, decryptHandle, action, reserve);
}

status_t DrmManagerClient::setPlaybackStatus(
            sp<DecryptHandle> &decryptHandle, int playbackStatus, int64_t position) {
    return mDrmManagerClientImpl
            ->setPlaybackStatus(mUniqueId, decryptHandle, playbackStatus, position);
}

bool DrmManagerClient::validateAction(
            const String8& path, int action, const ActionDescription& description) {
    return mDrmManagerClientImpl->validateAction(mUniqueId, path, action, description);
}

status_t DrmManagerClient::removeRights(const String8& path) {
    return mDrmManagerClientImpl->removeRights(mUniqueId, path);
}

status_t DrmManagerClient::removeAllRights() {
    return mDrmManagerClientImpl->removeAllRights(mUniqueId);
}

int DrmManagerClient::openConvertSession(const String8& mimeType) {
    return mDrmManagerClientImpl->openConvertSession(mUniqueId, mimeType);
}

DrmConvertedStatus* DrmManagerClient::convertData(int convertId, const DrmBuffer* inputData) {
    return mDrmManagerClientImpl->convertData(mUniqueId, convertId, inputData);
}

DrmConvertedStatus* DrmManagerClient::closeConvertSession(int convertId) {
    return mDrmManagerClientImpl->closeConvertSession(mUniqueId, convertId);
}

status_t DrmManagerClient::getAllSupportInfo(int* length, DrmSupportInfo** drmSupportInfoArray) {
    return mDrmManagerClientImpl->getAllSupportInfo(mUniqueId, length, drmSupportInfoArray);
}

sp<DecryptHandle> DrmManagerClient::openDecryptSession(int fd, off64_t offset, off64_t length) {
    return mDrmManagerClientImpl->openDecryptSession(mUniqueId, fd, offset, length);
}

sp<DecryptHandle> DrmManagerClient::openDecryptSession(const char* uri) {
    return mDrmManagerClientImpl->openDecryptSession(mUniqueId, uri);
}

status_t DrmManagerClient::closeDecryptSession(sp<DecryptHandle> &decryptHandle) {
    return mDrmManagerClientImpl->closeDecryptSession(mUniqueId, decryptHandle);
}

status_t DrmManagerClient::initializeDecryptUnit(
<<<<<<< HEAD
            sp<DecryptHandle> &decryptHandle, int decryptUnitId, const DrmBuffer* headerInfo) {
    Mutex::Autolock _l(mDecryptLock);
=======
            DecryptHandle* decryptHandle, int decryptUnitId, const DrmBuffer* headerInfo) {
>>>>>>> c761a80d
    return mDrmManagerClientImpl->initializeDecryptUnit(
            mUniqueId, decryptHandle, decryptUnitId, headerInfo);
}

status_t DrmManagerClient::decrypt(
<<<<<<< HEAD
            sp<DecryptHandle> &decryptHandle, int decryptUnitId,
            const DrmBuffer* encBuffer, DrmBuffer** decBuffer, DrmBuffer* IV) {
    Mutex::Autolock _l(mDecryptLock);
=======
    DecryptHandle* decryptHandle, int decryptUnitId,
    const DrmBuffer* encBuffer, DrmBuffer** decBuffer, DrmBuffer* IV) {
>>>>>>> c761a80d
    return mDrmManagerClientImpl->decrypt(
            mUniqueId, decryptHandle, decryptUnitId, encBuffer, decBuffer, IV);
}

<<<<<<< HEAD
status_t DrmManagerClient::finalizeDecryptUnit(
            sp<DecryptHandle> &decryptHandle, int decryptUnitId) {
    Mutex::Autolock _l(mDecryptLock);
    return mDrmManagerClientImpl->finalizeDecryptUnit(mUniqueId,
            decryptHandle, decryptUnitId);
}

ssize_t DrmManagerClient::pread(
            sp<DecryptHandle> &decryptHandle, void* buffer, ssize_t numBytes, off64_t offset) {
    Mutex::Autolock _l(mDecryptLock);
=======
status_t DrmManagerClient::finalizeDecryptUnit(DecryptHandle* decryptHandle, int decryptUnitId) {
    return mDrmManagerClientImpl->finalizeDecryptUnit(mUniqueId, decryptHandle, decryptUnitId);
}

ssize_t DrmManagerClient::pread(
            DecryptHandle* decryptHandle, void* buffer, ssize_t numBytes, off64_t offset) {
>>>>>>> c761a80d
    return mDrmManagerClientImpl->pread(mUniqueId, decryptHandle, buffer, numBytes, offset);
}
<|MERGE_RESOLUTION|>--- conflicted
+++ resolved
@@ -77,13 +77,8 @@
     return mDrmManagerClientImpl->checkRightsStatus(mUniqueId, path, action);
 }
 
-<<<<<<< HEAD
 status_t DrmManagerClient::consumeRights(
             sp<DecryptHandle> &decryptHandle, int action, bool reserve) {
-    Mutex::Autolock _l(mDecryptLock);
-=======
-status_t DrmManagerClient::consumeRights(DecryptHandle* decryptHandle, int action, bool reserve) {
->>>>>>> c761a80d
     return mDrmManagerClientImpl->consumeRights(mUniqueId, decryptHandle, action, reserve);
 }
 
@@ -135,47 +130,25 @@
 }
 
 status_t DrmManagerClient::initializeDecryptUnit(
-<<<<<<< HEAD
             sp<DecryptHandle> &decryptHandle, int decryptUnitId, const DrmBuffer* headerInfo) {
-    Mutex::Autolock _l(mDecryptLock);
-=======
-            DecryptHandle* decryptHandle, int decryptUnitId, const DrmBuffer* headerInfo) {
->>>>>>> c761a80d
     return mDrmManagerClientImpl->initializeDecryptUnit(
             mUniqueId, decryptHandle, decryptUnitId, headerInfo);
 }
 
 status_t DrmManagerClient::decrypt(
-<<<<<<< HEAD
             sp<DecryptHandle> &decryptHandle, int decryptUnitId,
             const DrmBuffer* encBuffer, DrmBuffer** decBuffer, DrmBuffer* IV) {
-    Mutex::Autolock _l(mDecryptLock);
-=======
-    DecryptHandle* decryptHandle, int decryptUnitId,
-    const DrmBuffer* encBuffer, DrmBuffer** decBuffer, DrmBuffer* IV) {
->>>>>>> c761a80d
     return mDrmManagerClientImpl->decrypt(
             mUniqueId, decryptHandle, decryptUnitId, encBuffer, decBuffer, IV);
 }
 
-<<<<<<< HEAD
 status_t DrmManagerClient::finalizeDecryptUnit(
             sp<DecryptHandle> &decryptHandle, int decryptUnitId) {
-    Mutex::Autolock _l(mDecryptLock);
     return mDrmManagerClientImpl->finalizeDecryptUnit(mUniqueId,
             decryptHandle, decryptUnitId);
 }
 
 ssize_t DrmManagerClient::pread(
             sp<DecryptHandle> &decryptHandle, void* buffer, ssize_t numBytes, off64_t offset) {
-    Mutex::Autolock _l(mDecryptLock);
-=======
-status_t DrmManagerClient::finalizeDecryptUnit(DecryptHandle* decryptHandle, int decryptUnitId) {
-    return mDrmManagerClientImpl->finalizeDecryptUnit(mUniqueId, decryptHandle, decryptUnitId);
-}
-
-ssize_t DrmManagerClient::pread(
-            DecryptHandle* decryptHandle, void* buffer, ssize_t numBytes, off64_t offset) {
->>>>>>> c761a80d
     return mDrmManagerClientImpl->pread(mUniqueId, decryptHandle, buffer, numBytes, offset);
 }
